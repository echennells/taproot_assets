"""
LNURL service for Taproot Assets extension.
Handles LNURL pay functionality for taproot assets.
"""
from typing import Dict, Any, Optional
import httpx
from loguru import logger

<<<<<<< HEAD
from lnurl import decode as lnurl_decode
=======
try:
    from lnurl import url_decode as lnurl_decode
except ImportError:
    # Fallback for newer versions of lnurl package
    from lnurl import decode as lnurl_decode
>>>>>>> e40b6638
from lnbits.helpers import check_callback_url
from lnbits.bolt11 import decode as bolt11_decode

from ..models import TaprootPaymentRequest, PaymentResponse
from ..logging_utils import log_debug, log_info, log_warning, log_error, PAYMENT, API
from ..error_utils import ErrorContext
from .payment_service import PaymentService


class LnurlService:
    """
    Service for handling LNURL payments with Taproot Assets.
    """
    
    @classmethod
    async def parse_lnurl(cls, lnurl_string: str) -> Dict[str, Any]:
        """
        Parse an LNURL string and fetch the payment parameters.
        
        Args:
            lnurl_string: The LNURL string to parse
            
        Returns:
            Dict containing the LNURL parameters
            
        Raises:
            Exception: If LNURL parsing or fetching fails
        """
        with ErrorContext("parse_lnurl", API):
            try:
                # Decode the LNURL to get the actual URL
                url = str(lnurl_decode(lnurl_string))
                log_info(API, f"Decoded LNURL to URL: {url}")
                
                # Validate the callback URL
                check_callback_url(url)
                
                # Fetch the LNURL parameters
                async with httpx.AsyncClient() as client:
                    response = await client.get(url, timeout=10)
                    response.raise_for_status()
                    
                    data = response.json()
                    log_debug(API, f"LNURL response: {data}")
                    
                    # Check for errors
                    if data.get("status") == "ERROR":
                        raise Exception(f"LNURL error: {data.get('reason', 'Unknown error')}")
                    
                    # Validate required fields
                    if not all(key in data for key in ["callback", "minSendable", "maxSendable", "metadata"]):
                        raise Exception("Invalid LNURL response: missing required fields")
                    
                    # Add the decoded URL for reference
                    data["decoded_url"] = url
                    
                    return data
                    
            except Exception as e:
                log_error(API, f"Failed to parse LNURL: {str(e)}")
                raise
    
    @classmethod
    async def pay_lnurl(
        cls,
        lnurl_string: str,
        amount_msat: int,
        wallet_info: Any,
        comment: Optional[str] = None,
        asset_id: Optional[str] = None
    ) -> PaymentResponse:
        """
        Pay an LNURL with a specified amount, optionally using a Taproot Asset.
        
        Args:
            lnurl_string: The LNURL string to pay
            amount_msat: Amount to pay in millisatoshis
            wallet_info: Wallet information for the payment
            comment: Optional comment to include with payment
            asset_id: Optional Taproot Asset ID to use for payment
            
        Returns:
            PaymentResponse: The payment result
            
        Raises:
            Exception: If payment fails
        """
        with ErrorContext("pay_lnurl", PAYMENT):
            try:
                # Parse the LNURL first
                lnurl_params = await cls.parse_lnurl(lnurl_string)
                
                # Skip amount validation entirely for taproot assets
                # The min/max limits from LNURL are in sats, but we're paying with assets
                # which have their own units and values (1 asset could be worth 1000 sats or 0.001 sats)
                
                # Check if comment is allowed
                comment_allowed = lnurl_params.get("commentAllowed", 0)
                if comment and len(comment) > comment_allowed:
                    comment = comment[:comment_allowed]
                
                # Make the callback to get the invoice
                callback_url = lnurl_params["callback"]
                log_info(PAYMENT, f"Making LNURL callback to: {callback_url}")
                
                # Prepare callback parameters
                callback_params = {"amount": amount_msat}
                if comment and comment_allowed > 0:
                    callback_params["comment"] = comment
                
                # If this LNURL accepts assets and we have an asset_id, include it
                if asset_id and lnurl_params.get("acceptsAssets"):
                    accepted_assets = lnurl_params.get("acceptedAssetIds", [])
                    if asset_id in accepted_assets:
                        callback_params["asset_id"] = asset_id
                        log_info(PAYMENT, f"Including asset_id {asset_id} in LNURL callback")
                    else:
                        log_warning(PAYMENT, f"Asset {asset_id} not in accepted list: {accepted_assets}")
                
                # Make the callback request
                async with httpx.AsyncClient() as client:
                    check_callback_url(callback_url)
                    log_info(PAYMENT, f"Making LNURL callback with params: {callback_params}")
                    response = await client.get(
                        callback_url,
                        params=callback_params,
                        timeout=10
                    )
                    response.raise_for_status()
                    
                    callback_data = response.json()
                    log_info(PAYMENT, f"LNURL callback response: {callback_data}")
                    
                    # Check for errors
                    if callback_data.get("status") == "ERROR":
                        raise Exception(f"LNURL callback error: {callback_data.get('reason', 'Unknown error')}")
                    
                    # Get the payment request
                    payment_request = callback_data.get("pr")
                    if not payment_request:
                        raise Exception("No payment request received from LNURL callback")
                    
                    log_info(PAYMENT, f"Got payment request: {payment_request[:100]}...")
                    
                    # For taproot assets, skip bolt11 validation since the invoice format might be different
                    if asset_id:
                        log_info(PAYMENT, "Skipping bolt11 validation for taproot asset payment")
                    else:
                        # Validate the invoice amount matches what we requested
                        decoded_invoice = bolt11_decode(payment_request)
                        invoice_amount_msat = decoded_invoice.amount_msat
                        
                        # Allow small differences due to rounding
                        if abs(invoice_amount_msat - amount_msat) > 1000:  # 1 sat tolerance
                            raise ValueError(
                                f"Invoice amount {invoice_amount_msat} msat doesn't match "
                                f"requested amount {amount_msat} msat"
                            )
                    
                    # Create payment request
                    payment_data = TaprootPaymentRequest(
                        payment_request=payment_request,
                        asset_id=asset_id,
                        fee_limit_sats=100  # Default fee limit for LNURL payments
                    )
                    
                    # Process the payment using the regular payment service
                    log_info(PAYMENT, f"Processing LNURL payment with asset_id={asset_id}, payment_request={payment_request[:50]}...")
                    payment_response = await PaymentService.process_payment(
                        data=payment_data,
                        wallet=wallet_info
                    )
                    
                    log_info(PAYMENT, f"Payment response: success={payment_response.success}, status={payment_response.status}, error={payment_response.error}")
                    
                    # Add LNURL success action to the response if available
                    if payment_response.success and callback_data.get("successAction"):
                        payment_response.lnurl_success_action = callback_data["successAction"]
                        log_info(PAYMENT, f"Added success action: {callback_data.get('successAction')}")
                    
                    return payment_response
                    
            except Exception as e:
                log_error(PAYMENT, f"Failed to pay LNURL: {str(e)}")
                # Return a failed payment response
                return PaymentResponse(
                    success=False,
                    payment_hash="",
                    status="failed",
                    error=str(e),
                    asset_amount=0,
                    asset_id=asset_id or ""
                )
    
    @classmethod
    async def check_lnurl_asset_support(
        cls,
        lnurl_string: str
    ) -> Dict[str, Any]:
        """
        Check if an LNURL supports Taproot Assets and which assets it accepts.
        
        Args:
            lnurl_string: The LNURL string to check
            
        Returns:
            Dict containing asset support information
        """
        try:
            lnurl_params = await cls.parse_lnurl(lnurl_string)
            
            # Log the full response for debugging
            log_debug(API, f"LNURL params received: {lnurl_params}")
            
            result = {
                "supports_assets": lnurl_params.get("acceptsAssets", False),
                "accepted_asset_ids": lnurl_params.get("acceptedAssetIds", []),
                "asset_metadata": lnurl_params.get("assetMetadata", {}),
                "min_sendable": lnurl_params.get("minSendable", 0),
                "max_sendable": lnurl_params.get("maxSendable", 0),
                "comment_allowed": lnurl_params.get("commentAllowed", 0),
                "description": lnurl_params.get("metadata", ""),
                "callback": lnurl_params.get("callback", "")
            }
            
            log_info(API, f"LNURL asset support: supports_assets={result['supports_assets']}, accepted_ids={result['accepted_asset_ids']}")
            
            return result
        except Exception as e:
            log_error(API, f"Failed to check LNURL asset support: {str(e)}")
            return {
                "supports_assets": False,
                "error": str(e)
            }<|MERGE_RESOLUTION|>--- conflicted
+++ resolved
@@ -6,15 +6,11 @@
 import httpx
 from loguru import logger
 
-<<<<<<< HEAD
-from lnurl import decode as lnurl_decode
-=======
 try:
     from lnurl import url_decode as lnurl_decode
 except ImportError:
     # Fallback for newer versions of lnurl package
     from lnurl import decode as lnurl_decode
->>>>>>> e40b6638
 from lnbits.helpers import check_callback_url
 from lnbits.bolt11 import decode as bolt11_decode
 
