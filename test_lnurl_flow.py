#!/usr/bin/env python3
"""
Test script for LNURL payment flow with Taproot Assets.

This script demonstrates:
1. How to decode an LNURL from bitcoinswitch
2. How to check if it supports taproot assets
3. How to pay it using taproot assets

Usage:
    python test_lnurl_flow.py <lnurl> <amount_sats> [asset_id]
"""
import asyncio
import sys
from typing import Optional

<<<<<<< HEAD
from lnurl import decode as lnurl_decode
=======
from lnurl import url_decode as lnurl_decode
>>>>>>> e40b6638
import httpx


async def test_lnurl_flow(lnurl_string: str, amount_sats: int, asset_id: Optional[str] = None):
    """Test the LNURL payment flow."""
    print(f"Testing LNURL: {lnurl_string}")
    print(f"Amount: {amount_sats} sats")
    if asset_id:
        print(f"Asset ID: {asset_id}")
    
    # Step 1: Decode LNURL
    try:
        url = str(lnurl_decode(lnurl_string))
        print(f"\nDecoded URL: {url}")
    except Exception as e:
        print(f"Error decoding LNURL: {e}")
        return
    
    # Step 2: Fetch LNURL parameters
    async with httpx.AsyncClient() as client:
        try:
            response = await client.get(url, timeout=10)
            data = response.json()
            print(f"\nLNURL Response:")
            print(f"- Tag: {data.get('tag')}")
            print(f"- Min: {data.get('minSendable', 0) // 1000} sats")
            print(f"- Max: {data.get('maxSendable', 0) // 1000} sats")
            print(f"- Callback: {data.get('callback')}")
            print(f"- Comment allowed: {data.get('commentAllowed', 0)}")
            
            # Check for asset support
            if data.get('acceptsAssets'):
                print(f"\n✅ This LNURL accepts Taproot Assets!")
                print(f"Accepted assets: {data.get('acceptedAssetIds', [])}")
                if data.get('assetMetadata'):
                    print(f"Asset metadata: {data.get('assetMetadata')}")
            else:
                print(f"\n❌ This LNURL does not accept Taproot Assets")
            
            # Step 3: Make callback to get invoice
            callback_url = data.get('callback')
            if not callback_url:
                print("Error: No callback URL found")
                return
            
            amount_msat = amount_sats * 1000
            callback_params = {'amount': amount_msat}
            
            # Add asset_id if supported and provided
            if asset_id and data.get('acceptsAssets') and asset_id in data.get('acceptedAssetIds', []):
                callback_params['asset_id'] = asset_id
                print(f"\nMaking callback with asset_id: {asset_id}")
            else:
                print(f"\nMaking regular Lightning callback")
            
            cb_response = await client.get(callback_url, params=callback_params, timeout=10)
            cb_data = cb_response.json()
            
            if cb_data.get('status') == 'ERROR':
                print(f"Error from callback: {cb_data.get('reason')}")
                return
            
            pr = cb_data.get('pr')
            if pr:
                print(f"\n✅ Received payment request!")
                print(f"Invoice: {pr[:50]}...")
                if cb_data.get('successAction'):
                    print(f"Success action: {cb_data.get('successAction')}")
            else:
                print("Error: No payment request received")
            
        except Exception as e:
            print(f"Error: {e}")


if __name__ == "__main__":
    if len(sys.argv) < 3:
        print("Usage: python test_lnurl_flow.py <lnurl> <amount_sats> [asset_id]")
        sys.exit(1)
    
    lnurl = sys.argv[1]
    amount = int(sys.argv[2])
    asset_id = sys.argv[3] if len(sys.argv) > 3 else None
    
    asyncio.run(test_lnurl_flow(lnurl, amount, asset_id))<|MERGE_RESOLUTION|>--- conflicted
+++ resolved
@@ -14,11 +14,11 @@
 import sys
 from typing import Optional
 
-<<<<<<< HEAD
-from lnurl import decode as lnurl_decode
-=======
-from lnurl import url_decode as lnurl_decode
->>>>>>> e40b6638
+try:
+    from lnurl import url_decode as lnurl_decode
+except ImportError:
+    # Fallback for newer versions of lnurl package
+    from lnurl import decode as lnurl_decode
 import httpx
 
 
